package miner

import (
	"errors"
	"log"
	"time"

	"github.com/NebulousLabs/Sia/build"
	"github.com/NebulousLabs/Sia/crypto"
	"github.com/NebulousLabs/Sia/modules"
	"github.com/NebulousLabs/Sia/sync"
	"github.com/NebulousLabs/Sia/types"
)

const (
	iterationsPerAttempt = 16 * 1024

	// headerForWorkMemory is the number of previous calls to 'headerForWork'
	// that are remembered. Additionally, 'headerForWork' will only poll for a
	// new block every 'headerForWorkMemory / blockForWorkMemory' times it is
	// called. This reduces the amount of memory used, but comes at the cost of
	// not always having the most recent transactions
	headerForWorkMemory = 1000

	// blockForWorkMemory is the maximum number of blocks the miner will store
	// Blocks take up to 2 megabytes of memory, so it is important to keep a cap
	blockForWorkMemory = 20

	// secondsBetweenBlocks is the maximum amount of time the block manager will
	// go between generating new blocks. If the miner is not polling more than
	// headerForWorkMemory / blockForWorkMemory blocks every secondsBetweenBlocks
	// then the block manager will create new blocks in order to keep the miner
	// mining on the most recent block, but this will come at the cost of preventing
	// the block manger from storing as many headers
	secondsBetweenBlocks = 30
)

// Miner struct contains all variables the miner needs
// in order to create and submit blocks.
type Miner struct {
	// Module dependencies.
	cs     modules.ConsensusSet
	tpool  modules.TransactionPool
	wallet modules.Wallet

	// Block variables - helps the miner construct the next block.
	parent            types.BlockID
	height            types.BlockHeight
	transactions      []types.Transaction
	target            types.Target
	earliestTimestamp types.Timestamp
	address           types.UnlockHash

	// A list of blocks that have been submitted through SubmitBlock.
	blocksFound []types.BlockID

	// BlockManager variables. The BlockManager passes out and receives unique
	// block headers on each call, these variables help to map the received
	// block header to the original block. The headers are passed instead of
	// the block because a full block is 2mB and is a lot to send over http.
	// In order to store multiple headers per block, some headers map to an
	// identical address, but each header maps to a unique arbData, which can
	// be used to construct a unique block
	// lastBlock stores the Time the last block was requested.
	blockMem    map[types.BlockHeader]*types.Block
	arbDataMem  map[types.BlockHeader][]byte
	headerMem   []types.BlockHeader
	lastBlock   time.Time
	memProgress int

	// PoolManager variables. This is where addresses and contracts negotiated
	// with the pool are stored as well as constants like the percentage of a
	// block's subsidy that goes to the miner.
	// The poolTransaction is the transaction in the payment channel whose
	// output is the miner's wallet. The miner may broadcast this transaction
	// to the network at any time in order to receive payment from the pool.
	// poolHeaderMap is a map from headers of blocks that payout to the pool to
	// headers of blocks with normal payouts. This allows the poolmanager to
	// use the blockmanager and only have to worry about changing payouts.
	poolIP            string
	minerPercentCut   uint8
	targetMultiple    uint32
	poolPayoutAddress types.UnlockHash
	poolTransaction   types.Transaction
	poolSK            crypto.SecretKey
	poolHeaderMem     map[types.BlockHeader]types.BlockHeader

	// CPUMiner variables. startTime, attempts, and hashRate are used to
	// calculate the hashrate. When attempts reaches a certain threshold, the
	// time is compared to the startTime, and divided against the number of
	// hashes per attempt, returning an approximate hashrate.
	//
	// miningOn indicates whether the miner is supposed to be mining. 'mining'
	// indicates whether these is a thread that is actively mining. There may
	// be some lag between starting the miner and a thread actually beginning
	// to mine.
	startTime time.Time
	attempts  uint64
	hashRate  int64
	miningOn  bool
	mining    bool

	persistDir string
	log        *log.Logger
	mu         *sync.RWMutex
}

// New returns a ready-to-go miner that is not mining.
func New(cs modules.ConsensusSet, tpool modules.TransactionPool, w modules.Wallet, persistDir string) (*Miner, error) {
	// Create the miner and its dependencies.
	if cs == nil {
		return nil, errors.New("miner cannot use a nil state")
	}
	if tpool == nil {
		return nil, errors.New("miner cannot use a nil transaction pool")
	}
	if w == nil {
		return nil, errors.New("miner cannot use a nil wallet")
	}

	// Grab some starting block variables.
	currentBlock := cs.GenesisBlock().ID()
	currentTarget, exists1 := cs.ChildTarget(currentBlock)
	earliestTimestamp, exists2 := cs.EarliestChildTimestamp(currentBlock)
	if build.DEBUG {
		if !exists1 {
			panic("could not get child target")
		}
		if !exists2 {
			panic("could not get child earliest timestamp")
		}
	}
<<<<<<< HEAD
	addrUC, err := w.NextAddress() // false indicates that the address should not be visible to the user.
	if err != nil {
		return nil, err
	}
=======
>>>>>>> b58e9969

	// Assemble the miner. The miner is assembled without an address because
	// the wallet is likely not unlocked yet. The miner will grab an address
	// after the miner is unlocked (this must be coded manually for each
	// function that potentially requires the miner to have an address.
	m := &Miner{
		cs:     cs,
		tpool:  tpool,
		wallet: w,

		parent:            currentBlock,
		target:            currentTarget,
		earliestTimestamp: earliestTimestamp,
<<<<<<< HEAD
		address:           addrUC.UnlockHash(),
=======
>>>>>>> b58e9969

		blockMem:   make(map[types.BlockHeader]*types.Block),
		arbDataMem: make(map[types.BlockHeader][]byte),
		headerMem:  make([]types.BlockHeader, headerForWorkMemory),

		poolHeaderMem: make(map[types.BlockHeader]types.BlockHeader),

		persistDir: persistDir,
		mu:         sync.New(modules.SafeMutexDelay, 1),
	}
	err := m.initPersist()
	if err != nil {
		return nil, err
	}
	m.tpool.TransactionPoolSubscribe(m)
	return m, nil
}

// BlocksMined returns the number of good blocks and stale blocks that have
// been mined by the miner.
func (m *Miner) BlocksMined() (goodBlocks, staleBlocks int) {
	lockID := m.mu.Lock()
	defer m.mu.Unlock(lockID)

	for _, blockID := range m.blocksFound {
		if m.cs.InCurrentPath(blockID) {
			goodBlocks++
		} else {
			staleBlocks++
		}
	}
	return
}

// checkAddress checks that the miner has an address, fetching an address from
// the wallet if not.
func (m *Miner) checkAddress() error {
	if m.address != (types.UnlockHash{}) {
		return nil
	}
	uc, err := m.wallet.NextAddress()
	if err != nil {
		return err
	}
	m.address = uc.UnlockHash()
	return nil
}<|MERGE_RESOLUTION|>--- conflicted
+++ resolved
@@ -130,13 +130,6 @@
 			panic("could not get child earliest timestamp")
 		}
 	}
-<<<<<<< HEAD
-	addrUC, err := w.NextAddress() // false indicates that the address should not be visible to the user.
-	if err != nil {
-		return nil, err
-	}
-=======
->>>>>>> b58e9969
 
 	// Assemble the miner. The miner is assembled without an address because
 	// the wallet is likely not unlocked yet. The miner will grab an address
@@ -150,10 +143,6 @@
 		parent:            currentBlock,
 		target:            currentTarget,
 		earliestTimestamp: earliestTimestamp,
-<<<<<<< HEAD
-		address:           addrUC.UnlockHash(),
-=======
->>>>>>> b58e9969
 
 		blockMem:   make(map[types.BlockHeader]*types.Block),
 		arbDataMem: make(map[types.BlockHeader][]byte),
